# Copyright (c) 2018, NVIDIA CORPORATION. All rights reserved.
#
# Copyright 2018 The TensorFlow Authors. All Rights Reserved.
#
# Licensed under the Apache License, Version 2.0 (the "License");
# you may not use this file except in compliance with the License.
# You may obtain a copy of the License at
#
#     http://www.apache.org/licenses/LICENSE-2.0
#
# Unless required by applicable law or agreed to in writing, software
# distributed under the License is distributed on an "AS IS" BASIS,
# WITHOUT WARRANTIES OR CONDITIONS OF ANY KIND, either express or implied.
# See the License for the specific language governing permissions and
# limitations under the License.
# =============================================================================

import argparse
import os
import tensorflow as tf
import tensorflow.contrib.tensorrt as trt
import time
import numpy as np
import sys
import glob
import shutil
import subprocess
import nets.nets_factory
import tensorflow.contrib.slim as slim
import official.resnet.imagenet_main
from preprocessing import inception_preprocessing, vgg_preprocessing

class LoggerHook(tf.train.SessionRunHook):
    """Logs runtime of each iteration"""
    def __init__(self, batch_size, num_records, display_every):
        self.iter_times = []
        self.display_every = display_every
        self.num_steps = (num_records + batch_size - 1) / batch_size
        self.batch_size = batch_size

    def before_run(self, run_context):
        self.start_time = time.time()

    def after_run(self, run_context, run_values):
        current_time = time.time()
        duration = current_time - self.start_time
        self.start_time = current_time
        self.iter_times.append(duration)
        current_step = len(self.iter_times)
        if current_step % self.display_every == 0:
            print("    step %d/%d, iter_time(ms)=%.4f, images/sec=%d" % (
                current_step, self.num_steps, duration * 1000,
                self.batch_size / self.iter_times[-1]))

class BenchmarkHook(tf.train.SessionRunHook):
    """Limits run duration and number of iterations"""
    def __init__(self, target_duration=None, iteration_limit=None):
        self.target_duration = target_duration
        self.start_time = None
        self.current_iteration = 0
        self.iteration_limit = iteration_limit

    def before_run(self, run_context):
        if not self.start_time:
            self.start_time = time.time()
            if self.target_duration:
                print("    running for target duration {} seconds".format(self.target_duration), end="")
                print(" from {}".format(time.asctime(time.localtime(self.start_time))))

    def after_run(self, run_context, run_values):
        if self.target_duration:
            current_time = time.time()
            if (current_time - self.start_time) > self.target_duration:
                print("    target duration {}".format(self.target_duration), end="")
                print(" reached at {}, requesting stop".format(time.asctime(time.localtime(current_time))))
                run_context.request_stop()

        if self.iteration_limit:
            self.current_iteration += 1
            if self.current_iteration >= self.iteration_limit:
                run_context.request_stop()

def run(frozen_graph, model, data_files, batch_size,
    num_iterations, num_warmup_iterations, use_synthetic, display_every=100,
    mode='validation', target_duration=None):
    """Evaluates a frozen graph

    This function evaluates a graph on the ImageNet validation set.
    tf.estimator.Estimator is used to evaluate the accuracy of the model
    and a few other metrics. The results are returned as a dict.

    frozen_graph: GraphDef, a graph containing input node 'input' and outputs 'logits' and 'classes'
    model: string, the model name (see NETS table in graph.py)
    data_files: List of TFRecord files used for inference
    batch_size: int, batch size for TensorRT optimizations
    num_iterations: int, number of iterations(batches) to run for
    num_warmup_iterations: int, number of iteration(batches) to exclude from benchmark measurments
    use_synthetic: bool, if true run using real data, otherwise synthetic
    display_every: int, print log every @display_every iteration
    mode: validation - using estimator.evaluate with accuracy measurments,
          benchmark - using estimator.predict
    """
    # Define model function for tf.estimator.Estimator
    def model_fn(features, labels, mode):
        logits_out, classes_out = tf.import_graph_def(frozen_graph,
            input_map={'input': features},
            return_elements=['logits:0', 'classes:0'],
            name='')
        if mode == tf.estimator.ModeKeys.PREDICT:
            return tf.estimator.EstimatorSpec(mode=mode, 
                      predictions={'classes': classes_out})
        if mode == tf.estimator.ModeKeys.EVAL:
            loss = tf.losses.sparse_softmax_cross_entropy(labels=labels, logits=logits_out)
            accuracy = tf.metrics.accuracy(labels=labels, predictions=classes_out, name='acc_op')
            return tf.estimator.EstimatorSpec(
                mode,
                loss=loss,
                eval_metric_ops={'accuracy': accuracy})

    # preprocess function for input data
    preprocess_fn = get_preprocess_fn(model, mode)

    def get_tfrecords_count(files):
        num_records = 0
        for fn in files:
            for record in tf.python_io.tf_record_iterator(fn):
                num_records += 1
        return num_records

    # Define the dataset input function for tf.estimator.Estimator
    def input_fn():
        if use_synthetic:
            input_width, input_height = get_netdef(model).get_input_dims()
            features = np.random.normal(
                loc=112, scale=70,
                size=(batch_size, input_height, input_width, 3)).astype(np.float32)
            features = np.clip(features, 0.0, 255.0)
            features = tf.identity(tf.constant(features))
            labels = np.random.randint(
                low=0,
                high=get_netdef(model).get_num_classes(),
                size=(batch_size),
                dtype=np.int32)
            labels = tf.identity(tf.constant(labels))
        else:
            if mode == 'validation':
                dataset = tf.data.TFRecordDataset(data_files)
                dataset = dataset.apply(tf.contrib.data.map_and_batch(map_func=preprocess_fn, batch_size=batch_size, num_parallel_calls=8))
                dataset = dataset.prefetch(buffer_size=tf.contrib.data.AUTOTUNE)
                dataset = dataset.repeat(count=1)
                iterator = dataset.make_one_shot_iterator()
                features, labels = iterator.get_next()
            elif mode == 'benchmark':
                dataset = tf.data.Dataset.from_tensor_slices(data_files)
                dataset = dataset.apply(tf.contrib.data.map_and_batch(map_func=preprocess_fn, batch_size=batch_size, num_parallel_calls=8))
                dataset = dataset.repeat(count=1)
                iterator = dataset.make_one_shot_iterator()
                features = iterator.get_next()
                labels = np.random.randint(
                    low=0,
                    high=get_netdef(model).get_num_classes(),
                    size=(batch_size),
                    dtype=np.int32)
                labels = tf.identity(tf.constant(labels))
            else:
                raise ValueError("Mode must be either 'validation' or 'benchmark'") 
        return features, labels

    # Evaluate model
    if use_synthetic:
        num_records = num_iterations * batch_size
    elif mode == 'validation':
        num_records = get_tfrecords_count(data_files)
    elif mode == 'benchmark':
        num_records = len(data_files) 
    else:
        raise ValueError("Mode must be either 'validation' or 'benchmark'")
    logger = LoggerHook(
        display_every=display_every,
        batch_size=batch_size,
        num_records=num_records)
    tf_config = tf.ConfigProto()
    tf_config.gpu_options.allow_growth = True
    estimator = tf.estimator.Estimator(
        model_fn=model_fn,
        config=tf.estimator.RunConfig(session_config=tf_config),
        model_dir='model_dir')
    results = {}
    if mode == 'validation':
        results = estimator.evaluate(input_fn, steps=num_iterations, hooks=[logger])
    elif mode == 'benchmark':
        benchmark_hook = BenchmarkHook(target_duration=target_duration, iteration_limit=num_iterations)
        prediction_results = [p for p in estimator.predict(input_fn, predict_keys=["classes"],  hooks=[logger, benchmark_hook])]
    else:
        raise ValueError("Mode must be either 'validation' or 'benchmark'")
    # Gather additional results
    iter_times = np.array(logger.iter_times[num_warmup_iterations:])
    results['total_time'] = np.sum(iter_times)
    results['images_per_sec'] = np.mean(batch_size / iter_times)
    results['99th_percentile'] = np.percentile(iter_times, q=99, interpolation='lower') * 1000
    results['latency_mean'] = np.mean(iter_times) * 1000
    results['latency_median'] = np.median(iter_times) * 1000
    results['latency_min'] = np.min(iter_times) * 1000
    return results

class NetDef(object):
    """Contains definition of a model

    name: Name of model
    url: (optional) Where to download archive containing checkpoint
    model_dir_in_archive: (optional) Subdirectory in archive containing
        checkpoint files.
    preprocess: Which preprocessing method to use for inputs.
    input_size: Input dimensions.
    slim: If True, use tensorflow/research/slim/nets to build graph. Else, use
        model_fn to build graph.
    postprocess: Postprocessing function on predictions.
    model_fn: Function to build graph if slim=False
    num_classes: Number of output classes in model. Background class will be
        automatically adjusted for if num_classes is 1001.
    """
    def __init__(self, name, url=None, model_dir_in_archive=None,
                checkpoint_name=None, preprocess='inception',
            input_size=224, slim=True, postprocess=tf.nn.softmax, model_fn=None, num_classes=1001):
        self.name = name
        self.url = url
        self.model_dir_in_archive = model_dir_in_archive
        self.checkpoint_name = checkpoint_name
        if preprocess == 'inception':
            self.preprocess = inception_preprocessing.preprocess_image
        elif preprocess == 'vgg':
            self.preprocess = vgg_preprocessing.preprocess_image
        self.input_width = input_size
        self.input_height = input_size
        self.slim = slim
        self.postprocess = postprocess
        self.model_fn = model_fn
        self.num_classes = num_classes

    def get_input_dims(self):
        return self.input_width, self.input_height

    def get_num_classes(self):
        return self.num_classes

    def get_url(self):
        return self.url


def get_netdef(model):
    """Creates the dictionary NETS with model names as keys and NetDef as values.
    Returns the NetDef corresponding to the model specified in the parameter.
    model: string, the model name (see NETS table)
    """
    NETS = {
        'mobilenet_v1': NetDef(
            name='mobilenet_v1',
            url='http://download.tensorflow.org/models/mobilenet_v1_2018_02_22/mobilenet_v1_1.0_224.tgz'),

        'mobilenet_v2': NetDef(
            name='mobilenet_v2_140',
            url='https://storage.googleapis.com/mobilenet_v2/checkpoints/mobilenet_v2_1.4_224.tgz'),

        'nasnet_mobile': NetDef(
            name='nasnet_mobile',
            url='https://storage.googleapis.com/download.tensorflow.org/models/nasnet-a_mobile_04_10_2017.tar.gz'),

        'nasnet_large': NetDef(
            name='nasnet_large',
            url='https://storage.googleapis.com/download.tensorflow.org/models/nasnet-a_large_04_10_2017.tar.gz',
            input_size=331),

        'resnet_v1_50': NetDef(
            name='resnet_v1_50',
            url='http://download.tensorflow.org/models/official/20181001_resnet/checkpoints/resnet_imagenet_v1_fp32_20181001.tar.gz',
            model_dir_in_archive='resnet_imagenet_v1_fp32_20181001',
            slim=False,
            preprocess='vgg',
            model_fn=official.resnet.imagenet_main.ImagenetModel(resnet_size=50, resnet_version=1)),

        'resnet_v2_50': NetDef(
            name='resnet_v2_50',
            url='http://download.tensorflow.org/models/official/20181001_resnet/checkpoints/resnet_imagenet_v2_fp32_20181001.tar.gz',
            model_dir_in_archive='resnet_imagenet_v2_fp32_20181001',
            slim=False,
            preprocess='vgg',
            model_fn=official.resnet.imagenet_main.ImagenetModel(resnet_size=50, resnet_version=2)),

        'resnet_v2_152': NetDef(
            name='resnet_v2_152',
            slim=False,
            preprocess='vgg',
            model_fn=official.resnet.imagenet_main.ImagenetModel(resnet_size=152, resnet_version=2)),

        'vgg_16': NetDef(
            name='vgg_16',
            url='http://download.tensorflow.org/models/vgg_16_2016_08_28.tar.gz',
            preprocess='vgg',
            num_classes=1000),

        'vgg_19': NetDef(
            name='vgg_19',
            url='http://download.tensorflow.org/models/vgg_19_2016_08_28.tar.gz',
            preprocess='vgg',
            num_classes=1000),

        'inception_v3': NetDef(
            name='inception_v3',
            url='http://download.tensorflow.org/models/inception_v3_2016_08_28.tar.gz',
            input_size=299),

        'inception_v4': NetDef(
            name='inception_v4',
            url='http://download.tensorflow.org/models/inception_v4_2016_09_09.tar.gz',
            input_size=299),
    }
    return NETS[model]

def deserialize_image_record(record):
    feature_map = {
        'image/encoded':          tf.FixedLenFeature([ ], tf.string, ''),
        'image/class/label':      tf.FixedLenFeature([1], tf.int64,  -1),
        'image/class/text':       tf.FixedLenFeature([ ], tf.string, ''),
        'image/object/bbox/xmin': tf.VarLenFeature(dtype=tf.float32),
        'image/object/bbox/ymin': tf.VarLenFeature(dtype=tf.float32),
        'image/object/bbox/xmax': tf.VarLenFeature(dtype=tf.float32),
        'image/object/bbox/ymax': tf.VarLenFeature(dtype=tf.float32)
    }
    with tf.name_scope('deserialize_image_record'):
        obj = tf.parse_single_example(record, feature_map)
        imgdata = obj['image/encoded']
        label   = tf.cast(obj['image/class/label'], tf.int32)
        bbox    = tf.stack([obj['image/object/bbox/%s'%x].values
                            for x in ['ymin', 'xmin', 'ymax', 'xmax']])
        bbox = tf.transpose(tf.expand_dims(bbox, 0), [0,2,1])
        text    = obj['image/class/text']
        return imgdata, label, bbox, text

def get_preprocess_fn(model, mode='validation'):
    """Creates a function to parse and process a TFRecord using the model's parameters

    model: string, the model name (see NETS table)
    mode: string, which mode to use (validation or benchmark)
    returns: function, the preprocessing function for a record
    """
    def validation_process(record):
        # Parse TFRecord
        imgdata, label, bbox, text = deserialize_image_record(record)
        label -= 1 # Change to 0-based (don't use background class)
        try:    image = tf.image.decode_jpeg(imgdata, channels=3, fancy_upscaling=False, dct_method='INTEGER_FAST')
        except: image = tf.image.decode_png(imgdata, channels=3)
        # Use model's preprocessing function
        netdef = get_netdef(model)
        image = netdef.preprocess(image, netdef.input_height, netdef.input_width, is_training=False)
        return image, label

    def benchmark_process(path):
        image = tf.read_file(path)
        image = tf.image.decode_jpeg(image, channels=3)
        net_def = get_netdef(model)
        input_width, input_height = net_def.get_input_dims()
        image = net_def.preprocess(image, input_width, input_height, is_training=False)
        return image
    
    if mode == 'validation':
        return validation_process
    elif mode == 'benchmark':
        return benchmark_process
    else:
        raise ValueError("Mode must be either 'validation' or 'benchmark'")

    

def build_classification_graph(model, model_dir=None, default_models_dir='./data'):
    """Builds an image classification model by name

    This function builds an image classification model given a model
    name, parameter checkpoint file path, and number of classes.  This
    function performs some graph processing to produce a graph that is
    well optimized by the TensorRT package in TensorFlow 1.7+.

    model: string, the model name (see NETS table)
    model_dir: string, optional user provided checkpoint location
    default_models_dir: string, directory to store downloaded model checkpoints
    returns: tensorflow.GraphDef, the TensorRT compatible frozen graph
    """
    netdef = get_netdef(model)
    tf_config = tf.ConfigProto()
    tf_config.gpu_options.allow_growth = True

    with tf.Graph().as_default() as tf_graph:
        with tf.Session(config=tf_config) as tf_sess:
            tf_input = tf.placeholder(tf.float32, [None, netdef.input_height, netdef.input_width, 3], name='input')
            if netdef.slim:
                # TF Slim Model: get model function from nets_factory
                network_fn = nets.nets_factory.get_network_fn(netdef.name, netdef.num_classes,
                        is_training=False)
                tf_net, tf_end_points = network_fn(tf_input)
            else:
                # TF Official Model: get model function from NETS
                tf_net = netdef.model_fn(tf_input, training=False)

            tf_output = tf.identity(tf_net, name='logits')
            num_classes = tf_output.get_shape().as_list()[1]
            if num_classes == 1001:
                # Shift class down by 1 if background class was included
                tf_output_classes = tf.add(tf.argmax(tf_output, axis=1), -1, name='classes')
            else:
                tf_output_classes = tf.argmax(tf_output, axis=1, name='classes')

            # Get checkpoint.
            checkpoint_path = get_checkpoint(model, model_dir, default_models_dir)
            print('Using checkpoint:', checkpoint_path)
            # load checkpoint
            tf_saver = tf.train.Saver()
            tf_saver.restore(save_path=checkpoint_path, sess=tf_sess)

            # freeze graph
            frozen_graph = tf.graph_util.convert_variables_to_constants(
                tf_sess,
                tf_sess.graph_def,
                output_node_names=['logits', 'classes']
            )

    return frozen_graph

def get_checkpoint(model, model_dir=None, default_models_dir='.'):
    """Get the checkpoint. User may provide their own checkpoint via model_dir.
    If model_dir is None, attempts to download the checkpoint using url property
    from model definition (see get_netdef()). default_models_dir/model is first
    checked to see if the checkpoint was already downloaded. If not, the
    checkpoint will be downloaded from the url.

    model: string, the model name (see NETS table)
    model_dir: string, optional user provided checkpoint location
    default_models_dir: string, the directory where files are downloaded to
    returns: string, path to the checkpoint file containing trained model params
    """
    # User has provided a checkpoint
    if model_dir:
        checkpoint_path = find_checkpoint_in_dir(model_dir)
        if not checkpoint_path:
            print('No checkpoint was found in', model_dir)
            exit(1)
        return checkpoint_path

    # User has not provided a checkpoint. We need to download one. First check
    # if checkpoint was already downloaded and stored in default_models_dir.
    model_dir = os.path.join(default_models_dir, model)
    checkpoint_path = find_checkpoint_in_dir(model_dir)
    if checkpoint_path:
        return checkpoint_path

    # Checkpoint has not yet been downloaded. Download checkpoint if model has
    # defined a URL.
    if get_netdef(model).url:
        download_checkpoint(model, model_dir)
        return find_checkpoint_in_dir(model_dir)

    print('No model_dir was provided and the model does not define a download' \
          ' URL.')
    exit(1)

def find_checkpoint_in_dir(model_dir):
    # tf.train.latest_checkpoint will find checkpoints if a 'checkpoint' file is
    # present in the directory.
    checkpoint_path = tf.train.latest_checkpoint(model_dir)
    if checkpoint_path:
        return checkpoint_path

    # tf.train.latest_checkpoint did not find anything. Find .ckpt file
    # manually.
    files = glob.glob(os.path.join(model_dir, '*.ckpt*'))
    if len(files) == 0:
        return None
    # Use last file for consistency if more than one (may not actually be
    # "latest").
    checkpoint_path = sorted(files)[-1]
    # Trim after .ckpt-* segment. For example:
    # model.ckpt-257706.data-00000-of-00002 -> model.ckpt-257706
    parts = checkpoint_path.split('.')
    ckpt_index = [i for i in range(len(parts)) if 'ckpt' in parts[i]][0]
    checkpoint_path = '.'.join(parts[:ckpt_index+1])
    return checkpoint_path


def download_checkpoint(model, destination_path):
    #copy files from source to destination (without any directories)
    def copy_files(source, destination):
        try:
            shutil.copy2(source, destination)
        except OSError as e:
            pass
        except shutil.Error as e:
            pass

    # Make directories if they don't exist.
    if not os.path.exists(destination_path):
        os.makedirs(destination_path)
    # Download archive.
    archive_path = os.path.join(destination_path,
                                os.path.basename(get_netdef(model).url))
    if not os.path.isfile(archive_path):
        subprocess.call(['wget', '--no-check-certificate',
                         get_netdef(model).url, '-O', archive_path])
    # Extract.
    subprocess.call(['tar', '-xzf', archive_path, '-C', destination_path])
    # Move checkpoints out of archive sub directories into destination_path
    if get_netdef(model).model_dir_in_archive:
        source_files = os.path.join(destination_path,
                                    get_netdef(model).model_dir_in_archive,
                                    '*')
        for f in glob.glob(source_files):
            copy_files(f, destination_path)

def get_frozen_graph(
    model,
    model_dir=None,
    use_trt=False,
    engine_dir=None,
    use_dynamic_op=False,
    precision='fp32',
    batch_size=8,
    minimum_segment_size=2,
    calib_files=None,
    num_calib_inputs=None,
    use_synthetic=False,
    cache=False,
    default_models_dir='./data',
    max_workspace_size=(1<<32)):
    """Retreives a frozen GraphDef from model definitions in classification.py and applies TF-TRT

    model: str, the model name (see NETS table in classification.py)
    use_trt: bool, if true, use TensorRT
    precision: str, floating point precision (fp32, fp16, or int8)
    batch_size: int, batch size for TensorRT optimizations
    returns: tensorflow.GraphDef, the TensorRT compatible frozen graph
    """
    num_nodes = {}
    times = {}
    graph_sizes = {}

    # Load from pb file if frozen graph was already created and cached
    if cache:
        # Graph must match the model, TRT mode, precision, and batch size
        prebuilt_graph_path = "graphs/frozen_graph_%s_%d_%s_%d.pb" % (model, int(use_trt), precision, batch_size)
        if os.path.isfile(prebuilt_graph_path):
            print('Loading cached frozen graph from \'%s\'' % prebuilt_graph_path)
            start_time = time.time()
            with tf.gfile.GFile(prebuilt_graph_path, "rb") as f:
                frozen_graph = tf.GraphDef()
                frozen_graph.ParseFromString(f.read())
            times['loading_frozen_graph'] = time.time() - start_time
            num_nodes['loaded_frozen_graph'] = len(frozen_graph.node)
            num_nodes['trt_only'] = len([1 for n in frozen_graph.node if str(n.op)=='TRTEngineOp'])
            graph_sizes['loaded_frozen_graph'] = len(frozen_graph.SerializeToString())
            return frozen_graph, num_nodes, times, graph_sizes

    # Build graph and load weights
    frozen_graph = build_classification_graph(model, model_dir, default_models_dir)
    num_nodes['native_tf'] = len(frozen_graph.node)
    graph_sizes['native_tf'] = len(frozen_graph.SerializeToString())

    # Convert to TensorRT graph
    if use_trt:
        start_time = time.time()
        frozen_graph = trt.create_inference_graph(
            input_graph_def=frozen_graph,
            outputs=['logits', 'classes'],
            max_batch_size=batch_size,
            max_workspace_size_bytes=max_workspace_size,
            precision_mode=precision.upper(),
            minimum_segment_size=minimum_segment_size,
            is_dynamic_op=use_dynamic_op
        )
        times['trt_conversion'] = time.time() - start_time
        num_nodes['tftrt_total'] = len(frozen_graph.node)
        num_nodes['trt_only'] = len([1 for n in frozen_graph.node if str(n.op)=='TRTEngineOp'])
        graph_sizes['trt'] = len(frozen_graph.SerializeToString())

        if engine_dir:
            segment_number = 0
            for node in frozen_graph.node:
                if node.op == "TRTEngineOp":
                    engine = node.attr["serialized_segment"].s
                    engine_path = engine_dir+'/{}_{}_{}_segment{}.trtengine'.format(model, precision, batch_size, segment_number)
                    segment_number += 1
                    with open(engine_path, "wb") as f:
                        f.write(engine)

        if precision == 'int8':
            calib_graph = frozen_graph
            graph_sizes['calib'] = len(calib_graph.SerializeToString())
            # INT8 calibration step
            print('Calibrating INT8...')
            start_time = time.time()
            run(calib_graph, model, calib_files, batch_size,
                num_calib_inputs // batch_size, 0, use_synthetic=use_synthetic)
            times['trt_calibration'] = time.time() - start_time

            start_time = time.time()
            frozen_graph = trt.calib_graph_to_infer_graph(calib_graph)
            times['trt_int8_conversion'] = time.time() - start_time
            # This is already set but overwriting it here to ensure the right size
            graph_sizes['trt'] = len(frozen_graph.SerializeToString())

            del calib_graph
            print('INT8 graph created.')

    # Cache graph to avoid long conversions each time
    if cache:
        if not os.path.exists(os.path.dirname(prebuilt_graph_path)):
            try:
                os.makedirs(os.path.dirname(prebuilt_graph_path))
            except Exception as e:
                raise e
        start_time = time.time()
        with tf.gfile.GFile(prebuilt_graph_path, "wb") as f:
            f.write(frozen_graph.SerializeToString())
        times['saving_frozen_graph'] = time.time() - start_time

    return frozen_graph, num_nodes, times, graph_sizes

if __name__ == '__main__':
    parser = argparse.ArgumentParser(description='Evaluate model')
    parser.add_argument('--model', type=str, default='inception_v4',
        choices=['mobilenet_v1', 'mobilenet_v2', 'nasnet_mobile', 'nasnet_large',
                 'resnet_v1_50', 'resnet_v2_50', 'resnet_v2_152', 'vgg_16', 'vgg_19',
                 'inception_v3', 'inception_v4'],
        help='Which model to use.')
    parser.add_argument('--data_dir', type=str, default=None,
        help='Directory containing validation set TFRecord files.')
    parser.add_argument('--calib_data_dir', type=str,
        help='Directory containing TFRecord files for calibrating int8.')
    parser.add_argument('--model_dir', type=str, default=None,
        help='Directory containing model checkpoint. If not provided, a ' \
             'checkpoint may be downloaded automatically and stored in ' \
             '"{--default_models_dir}/{--model}" for future use.')
    parser.add_argument('--default_models_dir', type=str, default='./data',
        help='Directory where downloaded model checkpoints will be stored and ' \
             'loaded from if --model_dir is not provided.')
    parser.add_argument('--use_trt', action='store_true',
        help='If set, the graph will be converted to a TensorRT graph.')
    parser.add_argument('--engine_dir', type=str, default=None,
        help='Directory where to write trt engines. Engines are written only if the directory ' \
             'is provided. This option is ignored when not using tf_trt.')
    parser.add_argument('--use_trt_dynamic_op', action='store_true',
        help='If set, TRT conversion will be done using dynamic op instead of statically.')
    parser.add_argument('--precision', type=str, choices=['fp32', 'fp16', 'int8'], default='fp32',
        help='Precision mode to use. FP16 and INT8 only work in conjunction with --use_trt')
    parser.add_argument('--batch_size', type=int, default=8,
        help='Number of images per batch.')
    parser.add_argument('--minimum_segment_size', type=int, default=2,
        help='Minimum number of TF ops in a TRT engine.')
    parser.add_argument('--num_iterations', type=int, default=None,
        help='How many iterations(batches) to evaluate. If not supplied, the whole set will be evaluated.')
    parser.add_argument('--display_every', type=int, default=100,
        help='Number of iterations executed between two consecutive display of metrics')
    parser.add_argument('--use_synthetic', action='store_true',
        help='If set, one batch of random data is generated and used at every iteration.')
    parser.add_argument('--num_warmup_iterations', type=int, default=50,
        help='Number of initial iterations skipped from timing')
    parser.add_argument('--num_calib_inputs', type=int, default=500,
        help='Number of inputs (e.g. images) used for calibration '
        '(last batch is skipped in case it is not full)')
    parser.add_argument('--max_workspace_size', type=int, default=(1<<32),
        help='workspace size in bytes')
    parser.add_argument('--cache', action='store_true',
        help='If set, graphs will be saved to disk after conversion. If a converted graph is present on disk, it will be loaded instead of building the graph again.')
    parser.add_argument('--mode', choices=['validation', 'benchmark'], default='validation',
        help='Which mode to use (validation or benchmark)')
    parser.add_argument('--target_duration', type=int, default=None,
        help='If set, script will run for specified number of seconds.')
    args = parser.parse_args()

    if args.precision != 'fp32' and not args.use_trt:
        raise ValueError('TensorRT must be enabled for fp16 or int8 modes (--use_trt).')
    if args.precision == 'int8' and not args.calib_data_dir and not args.use_synthetic:
        raise ValueError('--calib_data_dir is required for int8 mode')
    if args.num_iterations is not None and args.num_iterations <= args.num_warmup_iterations:
        raise ValueError('--num_iterations must be larger than --num_warmup_iterations '
            '({} <= {})'.format(args.num_iterations, args.num_warmup_iterations))
    if args.num_calib_inputs < args.batch_size:
        raise ValueError('--num_calib_inputs must not be smaller than --batch_size'
            '({} <= {})'.format(args.num_calib_inputs, args.batch_size))
    if args.mode == 'validation' and args.use_synthetic:
        raise ValueError('Cannot use both validation mode and synthetic dataset')
    if args.data_dir is None and not args.use_synthetic:
        raise ValueError("--data_dir required if you are not using synthetic data")
    if args.use_synthetic and args.num_iterations is None:
        raise ValueError("--num_iterations is required for --use_synthetic")

    def get_files(data_dir, filename_pattern):
        if data_dir == None:
            return []
        files = tf.gfile.Glob(os.path.join(data_dir, filename_pattern))
        if files == []:
            raise ValueError('Can not find any files in {} with '
                             'pattern "{}"'.format(data_dir, filename_pattern))
        return files

<<<<<<< HEAD
    calib_files = []
    data_files = []
    if not args.use_synthetic:
        if args.mode == "validation":
            data_files = get_files(args.data_dir, 'validation*')
        elif args.mode == "benchmark":    
            data_files = [os.path.join(path, name) for path, _, files in os.walk(args.data_dir) for name in files]
        else:
            raise ValueError("Mode must be either 'validation' or 'benchamark'")
        calib_files = get_files(args.calib_data_dir, 'train*')
=======
    if args.mode == "validation":
        data_files = get_files(args.data_dir, 'validation*')
    elif args.mode == "benchmark":    
        data_files = [os.path.join(path, name) for path, _, files in os.walk(args.data_dir) for name in files]
    else:
        raise ValueError("Mode must be either 'validation' or 'benchmark'")
    calib_files = get_files(args.calib_data_dir, 'train*')
>>>>>>> 6cc38460

    frozen_graph, num_nodes, times, graph_sizes = get_frozen_graph(
        model=args.model,
        model_dir=args.model_dir,
        use_trt=args.use_trt,
        engine_dir=args.engine_dir,
        use_dynamic_op=args.use_trt_dynamic_op,
        precision=args.precision,
        batch_size=args.batch_size,
        minimum_segment_size=args.minimum_segment_size,
        calib_files=calib_files,
        num_calib_inputs=args.num_calib_inputs,
        use_synthetic=args.use_synthetic,
        cache=args.cache,
        default_models_dir=args.default_models_dir,
        max_workspace_size=args.max_workspace_size)

    def print_dict(input_dict, str='', scale=None):
        for k, v in sorted(input_dict.items()):
            headline = '{}({}): '.format(str, k) if str else '{}: '.format(k)
            v = v * scale if scale else v
            print('{}{}'.format(headline, '%.1f'%v if type(v)==float else v))

    print_dict(vars(args))
    print("url: " + get_netdef(args.model).get_url())
    print_dict(num_nodes, str='num_nodes')
    print_dict(graph_sizes, str='graph_size(MB)', scale=1./(1<<20))
    print_dict(times, str='time(s)')

    # Evaluate model
    print('running inference...')
    results = run(
        frozen_graph,
        model=args.model,
        data_files=data_files,
        batch_size=args.batch_size,
        num_iterations=args.num_iterations,
        num_warmup_iterations=args.num_warmup_iterations,
        use_synthetic=args.use_synthetic,
        display_every=args.display_every,
        mode=args.mode,
        target_duration=args.target_duration)

    # Display results
    print('results of {}:'.format(args.model))
    if args.mode == 'validation':
        print('    accuracy: %.2f' % (results['accuracy'] * 100))
    print('    images/sec: %d' % results['images_per_sec'])
    print('    99th_percentile(ms): %.2f' % results['99th_percentile'])
    print('    total_time(s): %.1f' % results['total_time'])
    print('    latency_mean(ms): %.2f' % results['latency_mean'])
    print('    latency_median(ms): %.2f' % results['latency_median'])
    print('    latency_min(ms): %.2f' % results['latency_min'])<|MERGE_RESOLUTION|>--- conflicted
+++ resolved
@@ -699,7 +699,6 @@
                              'pattern "{}"'.format(data_dir, filename_pattern))
         return files
 
-<<<<<<< HEAD
     calib_files = []
     data_files = []
     if not args.use_synthetic:
@@ -710,15 +709,6 @@
         else:
             raise ValueError("Mode must be either 'validation' or 'benchamark'")
         calib_files = get_files(args.calib_data_dir, 'train*')
-=======
-    if args.mode == "validation":
-        data_files = get_files(args.data_dir, 'validation*')
-    elif args.mode == "benchmark":    
-        data_files = [os.path.join(path, name) for path, _, files in os.walk(args.data_dir) for name in files]
-    else:
-        raise ValueError("Mode must be either 'validation' or 'benchmark'")
-    calib_files = get_files(args.calib_data_dir, 'train*')
->>>>>>> 6cc38460
 
     frozen_graph, num_nodes, times, graph_sizes = get_frozen_graph(
         model=args.model,
