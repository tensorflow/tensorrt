<<<<<<< HEAD
#!/bin/#!/usr/bin/env bash
=======
#!/bin/bash
>>>>>>> e9d3c411

BASE_DIR="$( cd "$( dirname "${BASH_SOURCE[0]}" )" &> /dev/null && pwd )"

BASE_BENCHMARK_DATA_EXPORT_DIR="${BASE_DIR}/benchmark_data"
rm -rf ${BASE_BENCHMARK_DATA_EXPORT_DIR}
mkdir -p ${BASE_BENCHMARK_DATA_EXPORT_DIR}

# Default Argument Values
<<<<<<< HEAD
SAMPLES_PER_INPUT="128"
=======
SAMPLES_PER_INPUT=128
>>>>>>> e9d3c411
BYPASS_ARGUMENTS=""
MODEL_DIR="/models/tf_hub/"
DATA_DIR="/tmp/"
NUM_ITERATIONS="1000"

# List of models. spice is a single implementation
MODELS=(
    "spice"
)
<<<<<<< HEAD
RUN_ARGS="--data_dir=/tmp --input_saved_model_dir=/models/tf_hub/spice --batch_size=1 --display_every=50 --samples_per_input=${SAMPLES_PER_INPUT} --num_iterations=${NUM_ITERATIONS}"
=======
RUN_ARGS="--data_dir=/tmp --input_saved_model_dir=/models/tf_hub/spice --batch_size=1 --display_every=50"
>>>>>>> e9d3c411
TF_TRT_ARGS="--use_tftrt --use_dynamic_shape --num_calib_batches=10"
TF_XLA_ARGS="--use_xla_auto_jit"

export TF_TRT_SHOW_DETAILED_REPORT=1

for model_name in "${MODELS[@]}"; do
    echo "Processing Model: ${model_name} ..."

    MODEL_DATA_EXPORT_DIR="${BASE_BENCHMARK_DATA_EXPORT_DIR}/${model_name}"
    mkdir -p ${MODEL_DATA_EXPORT_DIR}

    # ============================ TF NATIVE ============================ #
    # TF Native - FP32
<<<<<<< HEAD
    echo "${BASE_DIR}/run_inference.sh"  
=======
>>>>>>> e9d3c411
    script -q -c "${BASE_DIR}/run_inference.sh ${RUN_ARGS} --precision=FP32" /dev/null | tee ${MODEL_DATA_EXPORT_DIR}/inference_tf_native_fp32.log

    # TF Native - FP16
    script -q -c "${BASE_DIR}/run_inference.sh ${RUN_ARGS} --precision=FP16" /dev/null | tee ${MODEL_DATA_EXPORT_DIR}/inference_tf_native_fp16.log

    # ============================ TF XLA ============================ #
    # TF XLA - FP32
    script -q -c "${BASE_DIR}/run_inference.sh ${RUN_ARGS} --precision=FP32 ${TF_XLA_ARGS}" /dev/null | tee ${MODEL_DATA_EXPORT_DIR}/inference_tf_xla_fp32.log

    # TF XLA - FP16
    script -q -c "${BASE_DIR}/run_inference.sh ${RUN_ARGS} --precision=FP16 ${TF_XLA_ARGS}" /dev/null | tee ${MODEL_DATA_EXPORT_DIR}/inference_tf_xla_fp16.log

    # ============================ TF-TRT ============================ #
    # TF-TRT - FP32
    script -q -c "TF_TRT_EXPORT_GRAPH_VIZ_PATH=${MODEL_DATA_EXPORT_DIR}/tftrt_fp32.dot ${BASE_DIR}/run_inference.sh ${RUN_ARGS} --precision=FP32 ${TF_TRT_ARGS}" /dev/null | tee ${MODEL_DATA_EXPORT_DIR}/inference_tftrt_fp32.log

    # TF-TRT - FP16
    script -q -c "TF_TRT_EXPORT_GRAPH_VIZ_PATH=${MODEL_DATA_EXPORT_DIR}/tftrt_fp16.dot ${BASE_DIR}/run_inference.sh ${RUN_ARGS} --precision=FP16 ${TF_TRT_ARGS}" /dev/null | tee ${MODEL_DATA_EXPORT_DIR}/inference_tftrt_fp16.log

    # TF-TRT - INT8
    script -q -c "TF_TRT_EXPORT_GRAPH_VIZ_PATH=${MODEL_DATA_EXPORT_DIR}/tftrt_int8.dot ${BASE_DIR}/run_inference.sh ${RUN_ARGS} --precision=INT8 ${TF_TRT_ARGS}" /dev/null | tee ${MODEL_DATA_EXPORT_DIR}/inference_tftrt_int8.log
done<|MERGE_RESOLUTION|>--- conflicted
+++ resolved
@@ -1,8 +1,4 @@
-<<<<<<< HEAD
-#!/bin/#!/usr/bin/env bash
-=======
 #!/bin/bash
->>>>>>> e9d3c411
 
 BASE_DIR="$( cd "$( dirname "${BASH_SOURCE[0]}" )" &> /dev/null && pwd )"
 
@@ -11,11 +7,7 @@
 mkdir -p ${BASE_BENCHMARK_DATA_EXPORT_DIR}
 
 # Default Argument Values
-<<<<<<< HEAD
 SAMPLES_PER_INPUT="128"
-=======
-SAMPLES_PER_INPUT=128
->>>>>>> e9d3c411
 BYPASS_ARGUMENTS=""
 MODEL_DIR="/models/tf_hub/"
 DATA_DIR="/tmp/"
@@ -25,11 +17,7 @@
 MODELS=(
     "spice"
 )
-<<<<<<< HEAD
 RUN_ARGS="--data_dir=/tmp --input_saved_model_dir=/models/tf_hub/spice --batch_size=1 --display_every=50 --samples_per_input=${SAMPLES_PER_INPUT} --num_iterations=${NUM_ITERATIONS}"
-=======
-RUN_ARGS="--data_dir=/tmp --input_saved_model_dir=/models/tf_hub/spice --batch_size=1 --display_every=50"
->>>>>>> e9d3c411
 TF_TRT_ARGS="--use_tftrt --use_dynamic_shape --num_calib_batches=10"
 TF_XLA_ARGS="--use_xla_auto_jit"
 
@@ -43,10 +31,7 @@
 
     # ============================ TF NATIVE ============================ #
     # TF Native - FP32
-<<<<<<< HEAD
     echo "${BASE_DIR}/run_inference.sh"  
-=======
->>>>>>> e9d3c411
     script -q -c "${BASE_DIR}/run_inference.sh ${RUN_ARGS} --precision=FP32" /dev/null | tee ${MODEL_DATA_EXPORT_DIR}/inference_tf_native_fp32.log
 
     # TF Native - FP16
